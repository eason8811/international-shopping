package shopping.international.domain.service.user.impl;

import com.nimbusds.jose.JWSAlgorithm;
import com.nimbusds.jose.JWSHeader;
import com.nimbusds.jose.crypto.MACSigner;
import com.nimbusds.jose.crypto.MACVerifier;
import com.nimbusds.jwt.JWTClaimsSet;
import com.nimbusds.jwt.SignedJWT;
import lombok.RequiredArgsConstructor;
import org.jetbrains.annotations.NotNull;
import org.jetbrains.annotations.Nullable;
import org.springframework.security.crypto.bcrypt.BCryptPasswordEncoder;
import org.springframework.stereotype.Service;
import shopping.international.domain.adapter.port.user.IEmailPort;
import shopping.international.domain.adapter.port.user.IVerificationCodePort;
import shopping.international.domain.adapter.repository.user.IUserRepository;
import shopping.international.domain.model.aggregate.user.User;
import shopping.international.domain.model.entity.user.AuthBinding;
import shopping.international.domain.model.enums.user.AccountStatus;
import shopping.international.domain.model.enums.user.AuthProvider;
import shopping.international.domain.model.vo.user.*;
import shopping.international.domain.service.user.IAuthService;
import shopping.international.types.enums.EmailDeliveryStatus;
import shopping.international.types.exceptions.*;

import java.nio.charset.StandardCharsets;
import java.text.ParseException;
import java.time.Duration;
import java.time.Instant;
import java.time.LocalDateTime;
import java.util.*;
import java.util.stream.Collectors;

import static shopping.international.types.utils.FieldValidateUtils.require;
import static shopping.international.types.utils.FieldValidateUtils.requireNotBlank;

/**
 * 本地认证与令牌发放领域服务实现 (内聚密码哈希与 JWT 签发能力)
 *
 * <p><b>分层约束: </b>不引入任何 Servlet/Web 类型, 密码哈希 (BCrypt) 与 JWT (Nimbus HS256)
 * 在本类内实现, 仅通过 Repository 与 Port 与外部世界交互</p>
 */
@Service
@RequiredArgsConstructor
public class AuthService implements IAuthService {

    // ========= 依赖 (Repository / Port) =========

    /**
     * 用户聚合仓储 (组合 user_account / user_auth 等表的装配与持久化)
     */
    private final IUserRepository userRepository;
    /**
     * 邮件发送端口 (例如 SendGrid)
     */
    private final IEmailPort emailPort;
    /**
     * 验证码端口 (例如 Redis 存储与原子校验/消费)
     */
    private final IVerificationCodePort verificationCodePort;

    // ========= 内聚能力 (配置与工具) =========

    /**
     * JWT 发行规范 (由上层注入, 来源于配置)
     */
    private final JwtIssueSpec jwtSpec;
    /**
     * BCrypt 密码编码器 (强度可按需调整)
     */
    private final BCryptPasswordEncoder bcrypt = new BCryptPasswordEncoder();
    /**
     * 激活验证码有效期 (建议 10 分钟)
     */
    private final Duration activationCodeTtl = Duration.ofMinutes(10);

    // ========= 注册 / 激活 =========

    /**
     * 注册新用户并发送激活邮件 (账户初始状态为 DISABLED)
     *
     * @param username    用户名 (唯一登录名)
     * @param rawPassword 明文密码 (领域服务内负责安全哈希)
     * @param nickname    昵称
     * @param email       邮箱 (可空, 为空则不发送激活邮件)
     * @param phone       手机 (可空)
     * @throws IllegalParamException 当用户名/邮箱/手机存在唯一性冲突, 或参数非法时抛出
     * @throws EmailSendException    如果在发送邮件过程中发生错误 (例如, 邮件服务不可用)
     */
    @Override
<<<<<<< HEAD
    public void register(@NotNull String username, @NotNull String rawPassword, @NotNull String nickname,
                         @NotNull String email, @Nullable String phone) {

        // 1. 幂等唯一性前置校验 (DB 层仍需唯一索引兜底)
        require(!userRepository.existsByUsername(username), "用户名已存在");
        require(!userRepository.existsByEmail(email), "邮箱已存在");
        if (phone!= null)
            require(!userRepository.existsByPhone(phone), "手机号已存在");
=======
    public void register(@NotNull Username username, @NotNull String rawPassword, @NotNull Nickname nickname,
                         @NotNull EmailAddress email, @Nullable PhoneNumber phone) {

        // 1. 幂等唯一性前置校验 (DB 层仍需唯一索引兜底)
        try {
            require(!userRepository.existsByUsername(username), "用户名已存在");
            require(!userRepository.existsByEmail(email), "邮箱已存在");
            if (phone != null)
                require(!userRepository.existsByPhone(phone), "手机号已存在");
        } catch (IllegalParamException e) {
            throw new ConflictException(e.getMessage(), e);
        }
>>>>>>> 304a2919

        // 2. 领域聚合构造 (User.register 内部会附带 LOCAL 绑定)
        String passwordHash = bcrypt.encode(rawPassword);
        User toSave = User.register(
<<<<<<< HEAD
                Username.of(username),
                Nickname.of(nickname),
                EmailAddress.of(email),
                PhoneNumber.nullableOf(phone),
=======
                username,
                nickname,
                email,
                phone,
>>>>>>> 304a2919
                passwordHash
        );

        // 3. 原子持久化 (账户 + 本地绑定)
        userRepository.saveNewUserWithBindings(toSave);

        // 4. 下发邮箱验证码 (覆盖式存储, 最后一次生效)
        String code = generateNumericCode(6);
        verificationCodePort.storeEmailActivationCode(email, code, activationCodeTtl);
        emailPort.sendActivationEmail(email, code);
    }

    /**
     * 校验邮箱验证码并激活账户 (状态从 DISABLED → ACTIVE), 返回激活后的用户聚合快照
     *
     * @param email 收到验证码的邮箱
     * @param code  验证码
     * @return 激活后的 {@link User} 快照
     * @throws VerificationCodeInvalidException 当验证码错误/过期, 或账户不存在/已激活时抛出
     */
    @Override
    public User verifyEmailAndActivate(@NotNull EmailAddress email, @NotNull String code) {
        boolean pass = verificationCodePort.verifyAndConsumeEmailActivationCode(email, code);
        if (!pass)
            throw new VerificationCodeInvalidException("验证码错误或已过期");

        User user = userRepository.findByEmail(email)
                .orElseThrow(() -> new VerificationCodeInvalidException("账户不存在或邮箱未绑定"));
        if (user.getStatus() == AccountStatus.ACTIVE)
            return user; // 幂等

        user.activate();
        userRepository.updateStatus(user.getId(), AccountStatus.ACTIVE);
        return user;
    }

    /**
     * 重新发送激活邮件给指定邮箱地址
     *
     * @param email 用户的注册邮箱地址
     * @throws IllegalArgumentException 如果提供的邮箱地址格式不正确
     * @throws EmailSendException       如果在发送邮件过程中发生错误 (例如, 邮件服务不可用)
     */
    @Override
    public void resendActivationEmail(@NotNull EmailAddress email) {
        User user = userRepository.findByEmail(email)
                .orElseThrow(() -> new IllegalParamException("账户不存在"));
        if (user.getStatus() == AccountStatus.ACTIVE)
            throw new IllegalParamException("账户已激活, 无需重发");

        String code = generateNumericCode(6);
        verificationCodePort.storeEmailActivationCode(email, code, activationCodeTtl);
        emailPort.sendActivationEmail(email, code);
    }

    // ========= 登录 / 审计 =========

    /**
     * 本地登录: 支持 {@code 用户名 / 邮箱 / 手机号其一} + 明文密码, 校验成功返回用户聚合快照
     *
     * @param account     用户名 / 邮箱 / 手机号
     * @param rawPassword 明文密码
     * @return 登录成功的用户聚合快照
     * @throws AccountException 当凭证无效, 账户未激活或被禁用时抛出
     */
    @Override
    public User login(@NotNull String account, @NotNull String rawPassword) {
        User user = userRepository.findByLoginAccount(account)
                .orElseThrow(() -> new AccountException("账户不存在"));

        // 必须存在 LOCAL 绑定, 且密码匹配
        String localPasswordHash = user.getBindingsSnapshot().stream()
                .filter(binding -> binding.getProvider() == AuthProvider.LOCAL)
                .map(AuthBinding::getPasswordHash)
                .findFirst()
                .orElse(null);
        if (localPasswordHash == null || !bcrypt.matches(rawPassword, localPasswordHash))
            throw new AccountException("用户名或密码错误");

        if (user.getStatus() != AccountStatus.ACTIVE)
            throw new AccountException("账户未激活或已禁用");

        // 登录审计
        LocalDateTime now = LocalDateTime.now();
        user.recordLogin(AuthProvider.LOCAL, now);
        userRepository.recordLogin(user.getId(), AuthProvider.LOCAL, now);
        return user;
    }

    // ========= JWT: 签发 / 刷新 =========

    /**
     * 为指定用户签发新的访问令牌 (Access Token)
     *
     * @param userId 用户ID
     * @return 访问令牌字符串 (如 JWT)
     */
    @Override
    public String issueAccessToken(@NotNull Long userId) {
        User user = userRepository.findById(userId).orElseThrow(() -> new AccountException("账户不存在"));
        String scopeListString = user.getBindingsSnapshot().stream()
                .map(AuthBinding::getScope)
                .filter(Objects::nonNull)                 // 防空
                .flatMap(string -> Arrays.stream(string.split(",")))
                .map(String::trim)
                .filter(string -> !string.isEmpty())
                .distinct()
                .collect(Collectors.joining(","));
        Instant now = Instant.now();
        Instant exp = now.plusSeconds(jwtSpec.accessTokenValiditySeconds());
        return signJwt(userId, user.getUsername(), user.getEmail(), scopeListString, now, exp, false);
    }

    /**
     * 为指定用户签发新的刷新令牌 (Refresh Token)
     *
     * @param userId 用户ID
     * @return 刷新令牌字符串
     */
    @Override
    public String issueRefreshToken(@NotNull Long userId) {
        User user = userRepository.findById(userId).orElseThrow(() -> new AccountException("账户不存在"));
        String scopeListString = user.getBindingsSnapshot().stream()
                .map(AuthBinding::getScope)
                .filter(Objects::nonNull)                 // 防空
                .flatMap(string -> Arrays.stream(string.split(",")))
                .map(String::trim)
                .filter(string -> !string.isEmpty())
                .distinct()
                .collect(Collectors.joining(","));
        Instant now = Instant.now();
        Instant exp = now.plusSeconds(jwtSpec.refreshTokenValiditySeconds());
        return signJwt(userId, user.getUsername(), user.getEmail(), scopeListString, now, exp, true);
    }

    /**
     * 使用刷新令牌换取新的访问令牌
     *
     * @param refreshToken 刷新令牌
     * @return 新访问令牌
     * @throws RefreshTokenInvalidException 当刷新令牌无效, 过期或被吊销时抛出
     */
    @Override
    public String refreshAccessToken(@NotNull String refreshToken) {
        // 1. 解析与基本校验 (签名/过期/iss/aud/nbf)
        SignedJWT jwt = parse(refreshToken);
        if (jwt == null)
            throw new RefreshTokenInvalidException("刷新令牌格式错误");

        try {
            if (!jwt.verify(new MACVerifier(hmacKey())))
                throw new RefreshTokenInvalidException("刷新令牌签名无效");
            JWTClaimsSet claims = jwt.getJWTClaimsSet();
            Instant now = Instant.now();

            Date exp = claims.getExpirationTime();
            if (exp == null || now.isAfter(exp.toInstant().plusSeconds(jwtSpec.clockSkewSeconds())))
                throw new RefreshTokenInvalidException("刷新令牌已过期");

            Date nbf = claims.getNotBeforeTime();
            if (nbf != null && now.isBefore(nbf.toInstant().minusSeconds(jwtSpec.clockSkewSeconds())))
                throw new RefreshTokenInvalidException("刷新令牌尚未生效");

            if (jwtSpec.issuer() != null && !Objects.equals(jwtSpec.issuer(), claims.getIssuer()))
                throw new RefreshTokenInvalidException("发行者不匹配");

            if (jwtSpec.audience() != null && claims.getAudience() != null && !claims.getAudience().isEmpty()
                    && !claims.getAudience().contains(jwtSpec.audience()))
                throw new RefreshTokenInvalidException("受众不匹配");

            String typ = Objects.toString(claims.getClaim("typ"), null);
            if (!"refresh".equals(typ))
                throw new RefreshTokenInvalidException("非法的令牌类型");

            // 2. 读取 uid, 签发新的 Access Token
            Object uid = claims.getClaim("uid"); // 我们在签发时始终放入 uid
            Long userId = (uid instanceof Number number) ? number.longValue() : Long.parseLong(String.valueOf(uid));
            return issueAccessToken(userId);
        } catch (ParseException e) {
            throw new RefreshTokenInvalidException("刷新令牌解析失败: " + e.getMessage());
        } catch (Exception e) {
            throw new RefreshTokenInvalidException("刷新失败: " + e.getMessage());
        }
    }

    /**
     * 获取指定邮箱的激活消息ID
     *
     * @param email 用户的电子邮件地址 用于查询对应的激活消息ID
     * @return 激活消息的唯一标识符 如果没有找到 则返回空字符串
     */
    public String getActivationMessageId(@NotNull EmailAddress email) {
        return emailPort.getActivationMessageId(email);
    }

    /**
     * 通过消息ID获取邮件投递状态
     *
     * @param messageId 消息ID, 用于唯一标识一封邮件
     * @return EmailDeliveryStatus 返回与给定消息ID相关的邮件投递状态
     */
    public EmailDeliveryStatus getStatusByMessageId(@NotNull String messageId) {
        return emailPort.getStatusByMessageId(messageId);
    }

    // ========= 私有: JWT 与密码工具 =========

    /**
     * 生成并签名一个 JWT (可作为 access 或 refresh)
     * <ul>
     *   <li>sub: uid</li>
     *   <li>username: 用户名</li>
     *   <li>email: 邮箱</li>
     *   <li>typ: {@code access|refresh}</li>
     *   <li>iat/nbf/exp/iss/aud</li>
     *   <li>roles: 使用逗号分隔的字符串</li>
     * </ul>
     *
     * @param userId          用户的唯一标识符
     * @param username        用户名, 用于JWT中的用户名声明
     * @param email           用户邮箱, 用于JWT中的邮箱声明
     * @param scopeListString 权限列表字符串, 代表用户的角色或权限
     * @param iat             发行时间, 表示JWT被签发的时间
     * @param exp             过期时间, 表示JWT的有效期限
     * @param isRefresh       标识该JWT是否为刷新令牌
     * @return 签名后的JWT字符串, 可直接使用
     * @throws IllegalStateException 如果在创建或签名JWT过程中发生异常, 则抛出此异常
     */
    private String signJwt(Long userId, Username username, EmailAddress email, String scopeListString, Instant iat, Instant exp, boolean isRefresh) {
        try {

            JWTClaimsSet.Builder claimSetBuilder = new JWTClaimsSet.Builder()
                    .subject(userId.toString())
                    .claim("uid", userId)
                    .claim("username", username.getValue())
                    .claim("email", email.getValue())
                    .claim("typ", isRefresh ? "refresh" : "access")
                    .claim("roles", scopeListString)
                    .issueTime(Date.from(iat))
                    .notBeforeTime(Date.from(iat))
                    .expirationTime(Date.from(exp));

            if (jwtSpec.issuer() != null)
                claimSetBuilder.issuer(jwtSpec.issuer());
            if (jwtSpec.audience() != null && !jwtSpec.audience().isBlank())
                claimSetBuilder.audience(Collections.singletonList(jwtSpec.audience()));

            SignedJWT signed = new SignedJWT(new JWSHeader(JWSAlgorithm.HS256), claimSetBuilder.build());
            signed.sign(new MACSigner(hmacKey()));
            return signed.serialize();
        } catch (Exception e) {
            throw new IllegalStateException("JWT 签发失败: " + e.getMessage(), e);
        }
    }

    /**
     * 将 Base64 编码的密钥字符串解码为字节数组, 用于 HMAC 算法
     *
     * @return 返回解码后的密钥字节数组, 该数组将被用作 HMAC 操作中的密钥
     */
    private byte[] hmacKey() {
        requireNotBlank(jwtSpec.secretBase64(), "JWT 密钥未配置");
        String b64 = jwtSpec.secretBase64();
        return Base64.getDecoder().decode(b64.getBytes(StandardCharsets.UTF_8));
    }

    /**
     * 解析给定的字符串为 <code>SignedJWT</code> 对象
     *
     * @param raw 字符串形式的 JWT, 包含签名信息
     * @return 如果解析成功, 则返回一个 <code>SignedJWT</code> 对象, 否则返回 null, 注意此方法可能会抛出异常, 但会被捕获并转换成 null 返回
     */
    @Nullable
    private static SignedJWT parse(String raw) {
        try {
            return SignedJWT.parse(raw);
        } catch (Exception e) {
            return null;
        }
    }

    /**
     * 生成一个指定长度的纯数字验证码
     *
     * @param len 需要生成的数字字符串的长度, 必须为正整数
     * @return 由随机数字组成的字符串, 字符串的长度等于传入的参数 <code>len</code>
     */
    private static String generateNumericCode(int len) {
        Random random = new Random();
        StringBuilder sb = new StringBuilder(len);
        for (int i = 0; i < len; i++)
            sb.append(random.nextInt(10));
        return sb.toString();
    }
}<|MERGE_RESOLUTION|>--- conflicted
+++ resolved
@@ -88,16 +88,6 @@
      * @throws EmailSendException    如果在发送邮件过程中发生错误 (例如, 邮件服务不可用)
      */
     @Override
-<<<<<<< HEAD
-    public void register(@NotNull String username, @NotNull String rawPassword, @NotNull String nickname,
-                         @NotNull String email, @Nullable String phone) {
-
-        // 1. 幂等唯一性前置校验 (DB 层仍需唯一索引兜底)
-        require(!userRepository.existsByUsername(username), "用户名已存在");
-        require(!userRepository.existsByEmail(email), "邮箱已存在");
-        if (phone!= null)
-            require(!userRepository.existsByPhone(phone), "手机号已存在");
-=======
     public void register(@NotNull Username username, @NotNull String rawPassword, @NotNull Nickname nickname,
                          @NotNull EmailAddress email, @Nullable PhoneNumber phone) {
 
@@ -110,22 +100,14 @@
         } catch (IllegalParamException e) {
             throw new ConflictException(e.getMessage(), e);
         }
->>>>>>> 304a2919
 
         // 2. 领域聚合构造 (User.register 内部会附带 LOCAL 绑定)
         String passwordHash = bcrypt.encode(rawPassword);
         User toSave = User.register(
-<<<<<<< HEAD
-                Username.of(username),
-                Nickname.of(nickname),
-                EmailAddress.of(email),
-                PhoneNumber.nullableOf(phone),
-=======
                 username,
                 nickname,
                 email,
                 phone,
->>>>>>> 304a2919
                 passwordHash
         );
 
